--- conflicted
+++ resolved
@@ -83,7 +83,6 @@
 // Initialize components
 const db = new FeedbackDatabase(dbPath);
 const processor = new MessageProcessor(db, config.staleLockTime);
-<<<<<<< HEAD
 
 // Create LLM provider based on configuration
 const providerConfig = {
@@ -91,7 +90,8 @@
   apiKey: config.aiProvider === 'groq' ? config.groqApiKey : config.openaiApiKey,
   model: config.aiProvider === 'groq' ? config.groqModel : config.openaiModel,
   timeout: config.aiProvider === 'groq' ? config.groqTimeout : config.openaiTimeout,
-  maxRetries: 2
+  maxRetries: 2,
+  dbPath: dbPath // Pass database path for violation storage
 };
 
 debug(`Using ${config.aiProvider.toUpperCase()} provider with model: ${providerConfig.model}`);
@@ -111,15 +111,6 @@
 async function runWorker() {
   // Initialize LLM provider
   await initializeLLMProvider();
-=======
-const groq = new GroqClient(
-  config.groqApiKey, 
-  config.groqModel, 
-  config.groqTimeout,
-  2, // maxRetries (default)
-  dbPath // Pass database path for violation storage
-);
->>>>>>> ccf9399f
 
 // Get recent funny observations for this session to avoid repetition
 if (petState) {
@@ -351,7 +342,7 @@
 Output preview: ${userContent.slice(0, 500)}`;
       
       debug(`Calling analyzeUserMessage for tool result...`);
-      const analysis = await groq.analyzeUserMessage(
+      const analysis = await llmProvider.analyzeUserMessage(
         toolResultPrompt,
         sessionHistory
       );
@@ -381,30 +372,9 @@
     debug(`User message preview: "${userContent.slice(0, 100)}..."`);
     debug(`Session history size for user message: ${sessionHistory.length}`);
     
-<<<<<<< HEAD
-    // Get session history for context
-    const sessionMetadata = db.getSessionMetadata(sessionId);
-    const sessionHistory: string[] = [];
-    for (const meta of sessionMetadata) {
-      if (meta.message_uuid === message.uuid) break;
-      if (meta.summary) {
-        if (meta.type === 'user') {
-          sessionHistory.push(`User: ${meta.summary}`);
-        } else if (meta.type === 'assistant') {
-          sessionHistory.push(`Claude: ${meta.summary}`);
-        } else if (meta.type === 'tool_call') {
-          sessionHistory.push(`[${meta.summary}]`);
-        }
-      }
-    }
-    
-    // Analyze user message with full context
-    const analysis = await llmProvider.analyzeUserMessage(
-=======
     // Analyze user message with full context (sessionHistory already built above)
     debug(`Calling analyzeUserMessage for real user message...`);
-    const analysis = await groq.analyzeUserMessage(
->>>>>>> ccf9399f
+    const analysis = await llmProvider.analyzeUserMessage(
       userContent,
       sessionHistory
     );
@@ -615,12 +585,8 @@
   debug(`Session ID: ${sessionId}, Message UUID: ${message.uuid}, Transcript Path: ${transcriptPath}`);
   debug(`Workspace ID (already extracted): ${workspaceId}`);
   
-<<<<<<< HEAD
+  debug(`Calling analyzeExchange with: sessionId=${sessionId}, messageUuid=${message.uuid}, workspaceId=${workspaceId}`);
   const analysis = await llmProvider.analyzeExchange(
-=======
-  debug(`Calling analyzeExchange with: sessionId=${sessionId}, messageUuid=${message.uuid}, workspaceId=${workspaceId}`);
-  const analysis = await groq.analyzeExchange(
->>>>>>> ccf9399f
     context.userRequest || 'No specific request',
     claudeActions,
     sessionHistory,
@@ -694,6 +660,18 @@
   }
 }
 
+  // Get recent funny observations for this session to avoid repetition
+  if (petState) {
+    try {
+      const recentObservations = db.getRecentFunnyObservations(sessionId, 10);
+      petState.thoughtHistory = recentObservations;
+      debug(`Loaded ${recentObservations.length} recent observations for session ${sessionId}`);
+    } catch (error) {
+      debug(`Failed to load recent observations: ${error}`);
+      petState.thoughtHistory = [];
+    }
+  }
+
   // Run the analysis
   await analyzeTranscript();
 } // End of runWorker function
