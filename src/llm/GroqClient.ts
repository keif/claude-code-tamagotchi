--- conflicted
+++ resolved
@@ -1,11 +1,7 @@
 import Groq from 'groq-sdk';
-<<<<<<< HEAD
-import { LLMAnalysisResult } from '../engine/feedback/types';
+import { LLMAnalysisResult, ViolationCheck, ViolationRecord } from '../engine/feedback/types';
 import { ILLMProvider } from './LLMProvider';
-=======
-import { LLMAnalysisResult, ViolationCheck, ViolationRecord } from '../engine/feedback/types';
 import { FeedbackDatabase } from '../engine/feedback/FeedbackDatabase';
->>>>>>> ccf9399f
 
 export class GroqClient implements ILLMProvider {
   private client: Groq | null = null;
