import { spawn } from 'child_process';
import * as path from 'path';
import { FeedbackDatabase } from './FeedbackDatabase';
import { MessageProcessor } from './MessageProcessor';
import { Feedback, FeedbackConfig } from './types';

export class TranscriptAnalyzer {
  private db: FeedbackDatabase;
  private processor: MessageProcessor;
  private config: FeedbackConfig;
  private lastCheckTime: number = 0;
  private checkCounter: number = 0;
  private isProcessing: boolean = false;

  constructor(config: FeedbackConfig) {
    this.config = config;
    this.db = new FeedbackDatabase(config.dbPath, config.dbMaxSize);
    this.processor = new MessageProcessor(this.db, config.staleLockTime);
  }

  /**
   * Quick check if we should analyze (< 5ms)
   */
  async shouldAnalyze(transcriptPath?: string): Promise<boolean> {
    // Check if feature is enabled
    if (!this.config.enabled || this.config.mode === 'off') {
      this.debug('Feedback disabled or off');
      return false;
    }

    // Check if we have a transcript
    if (!transcriptPath) {
      this.debug('No transcript path provided');
      return false;
    }

    // Check interval
    this.checkCounter++;
    if (this.checkCounter < this.config.checkInterval) {
      this.debug(`Check counter ${this.checkCounter}/${this.config.checkInterval}`);
      return false;
    }
    this.checkCounter = 0;

    // Check if already processing
    if (this.isProcessing) {
      this.debug('Already processing');
      return false;
    }

    // Quick check for new messages
    const hasNew = await this.processor.hasNewMessages(transcriptPath);
    this.debug(`Has new messages: ${hasNew}`);
    return hasNew;
  }
  
  private debug(message: string): void {
    if (process.env.PET_FEEDBACK_DEBUG === 'true') {
      const timestamp = new Date().toISOString();
      const logMessage = `[${timestamp}] [TranscriptAnalyzer] ${message}\n`;
      
      // Log to console if debug mode
      if (process.env.DEBUG_MODE === 'true') {
        console.error(logMessage.trim());
      }
      
      // Log to file if specified
      const logDir = process.env.PET_FEEDBACK_LOG_DIR;
      if (logDir) {
        try {
          const fs = require('fs');
          const path = require('path');
          // Create log directory if it doesn't exist
          if (!fs.existsSync(logDir)) {
            fs.mkdirSync(logDir, { recursive: true });
          }
          const logFile = path.join(logDir, 'feedback-analyzer.log');
          fs.appendFileSync(logFile, logMessage);
        } catch {
          // Ignore logging errors
        }
      }
    }
  }

  /**
   * Synchronous analysis for immediate feedback
   */
  async analyzeSynchronously(
    transcriptPath: string, 
    sessionId: string, 
    petState?: any
  ): Promise<Feedback | null> {
    if (this.isProcessing) {
      this.debug('Already processing, skipping');
      return null;
    }

    this.isProcessing = true;
    this.debug(`Starting synchronous analysis for session ${sessionId}`);
    
    try {
      // Get unprocessed messages
      const messages = await this.processor.getUnprocessedMessages(transcriptPath, 1);
      if (messages.length === 0) {
        this.debug('No new messages to process');
        return null;
      }

      const message = messages[0];
      this.debug(`Processing message: ${message.uuid}`);

<<<<<<< HEAD
      // Import dependencies - use unified provider system
      const { LLMProviderFactory } = await import('../../llm/LLMProvider');
      
      // Create provider configuration based on current config
      const providerConfig = {
        provider: this.config.aiProvider,
        apiKey: this.config.aiProvider === 'groq' ? this.config.groqApiKey : this.config.openaiApiKey,
        model: this.config.aiProvider === 'groq' ? this.config.groqModel : this.config.openaiModel,
        timeout: this.config.aiProvider === 'groq' ? this.config.groqTimeout : this.config.openaiTimeout,
        maxRetries: this.config.aiProvider === 'groq' ? this.config.groqMaxRetries : this.config.openaiMaxRetries
      };
      
      const llmProvider = await LLMProviderFactory.createProvider(providerConfig);
=======
      // Import dependencies
      const { GroqClient } = await import('../../llm/GroqClient');
      const groq = new GroqClient(
        this.config.groqApiKey,
        this.config.groqModel,
        this.config.groqTimeout,
        2, // maxRetries (default)
        this.config.dbPath // Pass database path for violation storage
      );
>>>>>>> ccf9399f

      // Get session history for context
      const recentMessages = await this.processor.readTranscript(transcriptPath);
      const sessionHistory = this.buildSessionHistory(recentMessages.slice(-100));

      // Extract context from the message
      const context = this.extractContext(message, recentMessages);
      
      // Get recent observations for this session to avoid repetition
      if (petState) {
        const recentObservations = this.db.getRecentFunnyObservations(sessionId, 10);
        petState.thoughtHistory = recentObservations;
        this.debug(`Loaded ${recentObservations.length} recent observations`);
      }

      // Analyze with LLM
<<<<<<< HEAD
      this.debug(`Calling ${this.config.aiProvider.toUpperCase()} LLM for analysis...`);
      const analysis = await llmProvider.analyzeExchange(
        context.userRequest || 'No specific request',
=======
      this.debug(`Calling LLM for analysis...`);
      this.debug(`Session ID: ${sessionId}, Message UUID: ${message.uuid}`);
      const workspaceId = FeedbackDatabase.extractWorkspaceId(transcriptPath);
      this.debug(`Workspace ID: ${workspaceId}`);
      
      // Get the latest user summary from session history instead of raw request
      let userRequestSummary = 'No specific request';
      for (let i = sessionHistory.length - 1; i >= 0; i--) {
        if (sessionHistory[i].startsWith('User: ')) {
          userRequestSummary = sessionHistory[i].substring(6); // Remove "User: " prefix
          this.debug(`Found latest user summary: "${userRequestSummary}"`);
          break;
        }
      }
      
      this.debug(`Calling analyzeExchange with sessionId="${sessionId}", messageUuid="${message.uuid}", workspaceId="${workspaceId}"`);
      const analysis = await groq.analyzeExchange(
        userRequestSummary,
>>>>>>> ccf9399f
        context.claudeActions || [],
        sessionHistory,
        undefined,
        petState,
        sessionId,      // Pass session ID for violation storage
        message.uuid,   // Pass message UUID for violation storage
        workspaceId     // Pass workspace ID for violation storage
      );

      this.debug(`Analysis complete: ${analysis.feedback_type}/${analysis.severity}`);

      // Save feedback to database
      const feedback: Feedback = {
        workspace_id: FeedbackDatabase.extractWorkspaceId(transcriptPath),
        session_id: sessionId,
        message_uuid: message.uuid,
        feedback_type: analysis.feedback_type,
        severity: analysis.severity,
        remark: analysis.remark,
        funny_observation: analysis.funny_observation,
        icon: this.getIconForFeedback(analysis.severity),
        created_at: Date.now()
      };

      this.db.saveFeedback(feedback);
      
      // Mark message as processed
      this.db.releaseLocks([message.uuid], process.pid);

      return feedback;
    } catch (error) {
      this.debug(`Synchronous analysis failed: ${error}`);
      return null;
    } finally {
      this.isProcessing = false;
    }
  }

  private buildSessionHistory(messages: any[]): string[] {
    const history: string[] = [];
    
    for (const msg of messages) {
      if (msg.type === 'message' && msg.message) {
        const role = msg.message.role;
        const content = msg.message.content || '';
        
        if (role === 'user') {
          history.push(`User: ${content}`);
        } else if (role === 'assistant') {
          history.push(`Claude: ${content}`);
        }
      } else if (msg.type === 'tool_use') {
        const toolName = msg.toolUse?.name || 'Unknown';
        history.push(`[Tool: ${toolName}]`);
      }
    }
    
    return history;
  }

  private extractContext(message: any, allMessages: any[]): any {
    let userRequest = '';
    const claudeActions: string[] = [];
    
    // Find the most recent user message
    for (let i = allMessages.length - 1; i >= 0; i--) {
      const msg = allMessages[i];
      if (msg.type === 'message' && msg.message?.role === 'user') {
        userRequest = msg.message.content || '';
        break;
      }
    }

    // Extract Claude's actions
    if (message.type === 'tool_use' && message.toolUse) {
      const tool = message.toolUse;
      claudeActions.push(`Tool: ${tool.name} - ${tool.input?.file_path || tool.input?.path || ''}`);
    } else if (message.type === 'message' && message.message?.role === 'assistant') {
      if (message.message.content) {
        claudeActions.push('Processed request');
      }
    }

    return { userRequest, claudeActions };
  }

  private getIconForFeedback(severity: string): string {
    switch (severity) {
      case 'problematic': return '⚠️';
      case 'annoying': return '💭';
      case 'good': return '✨';
      default: return '👀';
    }
  }

  /**
   * Spawn background worker to analyze transcript
   */
  spawnAnalysisWorker(transcriptPath: string, sessionId: string, petState?: any): void {
    if (this.isProcessing) {
      this.debug('Already processing, skipping spawn');
      return;
    }

    this.isProcessing = true;
    this.debug(`Spawning worker for session ${sessionId}`);
    
    // Path to worker script (Bun can run TypeScript directly)
    const workerPath = path.join(__dirname, '../../workers/analyze-transcript.ts');
    
    // Prepare pet state JSON (if provided)
    const petStateJson = petState ? JSON.stringify(petState) : '';
    
    // Spawn detached process
    const worker = spawn('bun', [
      workerPath,
      transcriptPath,
      sessionId,
      this.config.dbPath,
      petStateJson
    ], {
      detached: true,
      stdio: ['ignore', 'ignore', 'pipe'], // Capture stderr for debugging
      env: {
        ...process.env,
        // Provider selection
        PET_AI_PROVIDER: this.config.aiProvider,
        // Provider-specific configuration
        PET_GROQ_API_KEY: this.config.groqApiKey,
        PET_GROQ_MODEL: this.config.groqModel,
        PET_GROQ_TIMEOUT: String(this.config.groqTimeout),
        PET_OPENAI_API_KEY: this.config.openaiApiKey,
        PET_OPENAI_MODEL: this.config.openaiModel,
        PET_OPENAI_TIMEOUT: String(this.config.openaiTimeout),
        // Other config
        PET_FEEDBACK_BATCH_SIZE: String(this.config.batchSize),
        PET_FEEDBACK_DEBUG: process.env.PET_FEEDBACK_DEBUG,
        PET_FEEDBACK_LOG_DIR: process.env.PET_FEEDBACK_LOG_DIR
      }
    });

    // Capture worker errors
    if (worker.stderr) {
      worker.stderr.on('data', (data) => {
        this.debug(`Worker stderr: ${data.toString()}`);
      });
    }
    
    worker.on('error', (error) => {
      this.debug(`Worker error: ${error.message}`);
      this.isProcessing = false;
    });
    
    worker.on('exit', (code, signal) => {
      if (code !== 0) {
        this.debug(`Worker exited with code ${code}, signal ${signal}`);
      }
      this.isProcessing = false;
    });
    
    // Detach from parent
    worker.unref();
    this.debug(`Worker spawned with PID: ${worker.pid}`);

    // Reset flag after a delay (backup in case worker exits quickly)
    setTimeout(() => {
      if (this.isProcessing) {
        this.isProcessing = false;
        this.debug('Processing flag reset (timeout)');
      }
    }, 1000);
  }

  /**
   * Get cached feedback from database (< 10ms)
   */
  getCachedFeedback(sessionId?: string): Feedback[] {
    try {
      return this.db.getUnshownFeedback(5, sessionId);
    } catch {
      return [];
    }
  }

  /**
   * Get the most relevant feedback for display
   */
  getMostRelevantFeedback(feedback: Feedback[]): Feedback | null {
    if (feedback.length === 0) {
      return null;
    }

    // Priority: critical > problematic > annoying > good
    const severityOrder = ['problematic', 'annoying', 'good'];
    
    // Sort by severity then by recency
    feedback.sort((a, b) => {
      const aSeverity = severityOrder.indexOf(a.severity);
      const bSeverity = severityOrder.indexOf(b.severity);
      
      if (aSeverity !== bSeverity) {
        return aSeverity - bSeverity;
      }
      
      return b.created_at - a.created_at;
    });

    return feedback[0];
  }

  /**
   * Mark feedback as shown
   */
  markFeedbackShown(feedbackIds: number[]): void {
    try {
      this.db.markFeedbackShown(feedbackIds);
    } catch {
      // Ignore errors
    }
  }

  /**
   * Calculate behavior score based on recent feedback
   */
  calculateBehaviorScore(sessionId: string): number {
    try {
      const recentFeedback = this.db.getRecentFeedback(sessionId, 20);
      
      if (recentFeedback.length === 0) {
        return 80; // Default good score
      }

      let score = 100;
      
      for (const feedback of recentFeedback) {
        switch (feedback.severity) {
          case 'problematic':
            score -= 10;
            break;
          case 'annoying':
            score -= 5;
            break;
          case 'good':
            score = Math.min(100, score + 5);
            break;
        }
      }

      return Math.max(0, Math.min(100, score));
    } catch {
      return 80; // Default score on error
    }
  }

  /**
   * Get violation count for mood calculation
   */
  getRecentViolationCount(sessionId: string): number {
    try {
      const recentFeedback = this.db.getRecentFeedback(sessionId, 10);
      return recentFeedback.filter(f => 
        f.severity === 'annoying' || 
        f.severity === 'problematic'
      ).length;
    } catch {
      return 0;
    }
  }

  /**
   * Quick analysis for immediate feedback (sync, must be fast)
   */
  quickAnalyze(transcriptPath: string, sessionId: string): {
    shouldSpawn: boolean;
    cachedFeedback: Feedback | null;
    behaviorScore: number;
    violationCount: number;
  } {
    const startTime = Date.now();
    
    // Check if we should spawn worker (< 2ms)
    const shouldSpawn = this.checkCounter === 0 && !this.isProcessing;
    this.debug(`Quick analyze - should spawn: ${shouldSpawn}`);
    
    // Get cached feedback (< 5ms)
    const feedback = this.getCachedFeedback(sessionId);
    const cachedFeedback = this.getMostRelevantFeedback(feedback);
    
    if (cachedFeedback) {
      this.debug(`Found cached feedback: ${cachedFeedback.feedback_type}/${cachedFeedback.severity} - "${cachedFeedback.remark}"`);
    }
    
    // Calculate scores (< 3ms)
    const behaviorScore = this.calculateBehaviorScore(sessionId);
    const violationCount = this.getRecentViolationCount(sessionId);
    this.debug(`Behavior score: ${behaviorScore}, Violations: ${violationCount}`);
    
    // Mark feedback as shown if we're returning it
    if (cachedFeedback && cachedFeedback.id) {
      this.markFeedbackShown([cachedFeedback.id]);
    }
    
    // Ensure we're under 10ms total
    const elapsed = Date.now() - startTime;
    if (elapsed > 10) {
      this.debug(`WARNING: quickAnalyze took ${elapsed}ms (> 10ms)`);
    } else {
      this.debug(`quickAnalyze completed in ${elapsed}ms`);
    }
    
    return {
      shouldSpawn,
      cachedFeedback,
      behaviorScore,
      violationCount
    };
  }

  /**
   * Cleanup and close database
   */
  close(): void {
    this.db.close();
  }
}<|MERGE_RESOLUTION|>--- conflicted
+++ resolved
@@ -110,8 +110,7 @@
       const message = messages[0];
       this.debug(`Processing message: ${message.uuid}`);
 
-<<<<<<< HEAD
-      // Import dependencies - use unified provider system
+      // Import dependencies - use unified provider system with violation support
       const { LLMProviderFactory } = await import('../../llm/LLMProvider');
       
       // Create provider configuration based on current config
@@ -120,21 +119,11 @@
         apiKey: this.config.aiProvider === 'groq' ? this.config.groqApiKey : this.config.openaiApiKey,
         model: this.config.aiProvider === 'groq' ? this.config.groqModel : this.config.openaiModel,
         timeout: this.config.aiProvider === 'groq' ? this.config.groqTimeout : this.config.openaiTimeout,
-        maxRetries: this.config.aiProvider === 'groq' ? this.config.groqMaxRetries : this.config.openaiMaxRetries
+        maxRetries: this.config.aiProvider === 'groq' ? this.config.groqMaxRetries : this.config.openaiMaxRetries,
+        dbPath: this.config.dbPath // Pass database path for violation storage
       };
       
       const llmProvider = await LLMProviderFactory.createProvider(providerConfig);
-=======
-      // Import dependencies
-      const { GroqClient } = await import('../../llm/GroqClient');
-      const groq = new GroqClient(
-        this.config.groqApiKey,
-        this.config.groqModel,
-        this.config.groqTimeout,
-        2, // maxRetries (default)
-        this.config.dbPath // Pass database path for violation storage
-      );
->>>>>>> ccf9399f
 
       // Get session history for context
       const recentMessages = await this.processor.readTranscript(transcriptPath);
@@ -151,12 +140,7 @@
       }
 
       // Analyze with LLM
-<<<<<<< HEAD
       this.debug(`Calling ${this.config.aiProvider.toUpperCase()} LLM for analysis...`);
-      const analysis = await llmProvider.analyzeExchange(
-        context.userRequest || 'No specific request',
-=======
-      this.debug(`Calling LLM for analysis...`);
       this.debug(`Session ID: ${sessionId}, Message UUID: ${message.uuid}`);
       const workspaceId = FeedbackDatabase.extractWorkspaceId(transcriptPath);
       this.debug(`Workspace ID: ${workspaceId}`);
@@ -172,9 +156,8 @@
       }
       
       this.debug(`Calling analyzeExchange with sessionId="${sessionId}", messageUuid="${message.uuid}", workspaceId="${workspaceId}"`);
-      const analysis = await groq.analyzeExchange(
+      const analysis = await llmProvider.analyzeExchange(
         userRequestSummary,
->>>>>>> ccf9399f
         context.claudeActions || [],
         sessionHistory,
         undefined,
